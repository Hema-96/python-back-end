--- conflicted
+++ resolved
@@ -2,9 +2,6 @@
 import firebase_admin
 from firebase_admin import credentials, firestore
 
-<<<<<<< HEAD
-cred = credentials.Certificate("/etc/secrets/firebase-adminsdk.json")
-=======
 # Check if running on Render
 firebase_json_path = (
     "/etc/secrets/firebase-adminsdk.json"
@@ -14,7 +11,6 @@
 
 # Initialize Firebase
 cred = credentials.Certificate(firebase_json_path)
->>>>>>> 9b151c60
 firebase_admin.initialize_app(cred)
 
 # ✅ Create Firestore client (required for import)
