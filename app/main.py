<<<<<<< HEAD
# app/main.py
from fastapi import FastAPI, Depends, HTTPException
from sqlalchemy.orm import Session
from . import models, schemas, crud, db
=======
from fastapi import FastAPI
from app.crud import create_user, get_users
from app.models import User
>>>>>>> 27d2eb1d

app = FastAPI()

@app.get("/")
def read_root():
    return {"message": "Firebase API is live!"}

@app.get("/users")
def get_all_users():
    return get_users()

@app.post("/users")
def add_user(user: User):
    return create_user(user)<|MERGE_RESOLUTION|>--- conflicted
+++ resolved
@@ -1,13 +1,7 @@
-<<<<<<< HEAD
-# app/main.py
-from fastapi import FastAPI, Depends, HTTPException
-from sqlalchemy.orm import Session
-from . import models, schemas, crud, db
-=======
 from fastapi import FastAPI
 from app.crud import create_user, get_users
 from app.models import User
->>>>>>> 27d2eb1d
+
 
 app = FastAPI()
 
